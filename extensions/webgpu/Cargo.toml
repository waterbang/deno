# Copyright 2018-2021 the Deno authors. All rights reserved. MIT license.

[package]
name = "deno_webgpu"
version = "0.8.1"
edition = "2018"
description = "WebGPU implementation for Deno"
authors = ["the Deno authors"]
license = "MIT"
readme = "README.md"
repository = "https://github.com/denoland/deno"

[lib]
path = "lib.rs"

[dependencies]
<<<<<<< HEAD
deno_core = { version = "0.88.0", path = "../../core" }
=======
deno_core = { version = "0.88.1", path = "../../core" }
>>>>>>> 1567c101
tokio = { version = "1.6.1", features = ["full"] }
serde = { version = "1.0.125", features = ["derive"] }
wgpu-core = { version = "0.8.1", features = ["trace"] }
wgpu-types = "0.8.0"<|MERGE_RESOLUTION|>--- conflicted
+++ resolved
@@ -14,11 +14,7 @@
 path = "lib.rs"
 
 [dependencies]
-<<<<<<< HEAD
-deno_core = { version = "0.88.0", path = "../../core" }
-=======
 deno_core = { version = "0.88.1", path = "../../core" }
->>>>>>> 1567c101
 tokio = { version = "1.6.1", features = ["full"] }
 serde = { version = "1.0.125", features = ["derive"] }
 wgpu-core = { version = "0.8.1", features = ["trace"] }
